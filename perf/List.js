<<<<<<< HEAD
/**
 * Copyright (c) 2014-present, Facebook, Inc.
 *
 * This source code is licensed under the MIT license found in the
 * LICENSE file in the root directory of this source tree.
 */

=======
>>>>>>> 777412f8
describe('List', function () {
  describe('builds from array', function () {
    var array2 = [];
    for (var ii = 0; ii < 2; ii++) {
      array2[ii] = ii;
    }

    it('of 2', function () {
      Immutable.List(array2);
    });

    var array8 = [];
    for (var ii = 0; ii < 8; ii++) {
      array8[ii] = ii;
    }

    it('of 8', function () {
      Immutable.List(array8);
    });

    var array32 = [];
    for (var ii = 0; ii < 32; ii++) {
      array32[ii] = ii;
    }

    it('of 32', function () {
      Immutable.List(array32);
    });

    var array1024 = [];
    for (var ii = 0; ii < 1024; ii++) {
      array1024[ii] = ii;
    }

    it('of 1024', function () {
      Immutable.List(array1024);
    });
  });

  describe('pushes into', function () {
    it('2 times', function () {
      var list = Immutable.List();
      for (var ii = 0; ii < 2; ii++) {
        list = list.push(ii);
      }
    });

    it('8 times', function () {
      var list = Immutable.List();
      for (var ii = 0; ii < 8; ii++) {
        list = list.push(ii);
      }
    });

    it('32 times', function () {
      var list = Immutable.List();
      for (var ii = 0; ii < 32; ii++) {
        list = list.push(ii);
      }
    });

    it('1024 times', function () {
      var list = Immutable.List();
      for (var ii = 0; ii < 1024; ii++) {
        list = list.push(ii);
      }
    });
  });

  describe('pushes into transient', function () {
    it('2 times', function () {
      var list = Immutable.List().asMutable();
      for (var ii = 0; ii < 2; ii++) {
        list = list.push(ii);
      }
      list = list.asImmutable();
    });

    it('8 times', function () {
      var list = Immutable.List().asMutable();
      for (var ii = 0; ii < 8; ii++) {
        list = list.push(ii);
      }
      list = list.asImmutable();
    });

    it('32 times', function () {
      var list = Immutable.List().asMutable();
      for (var ii = 0; ii < 32; ii++) {
        list = list.push(ii);
      }
      list = list.asImmutable();
    });

    it('1024 times', function () {
      var list = Immutable.List().asMutable();
      for (var ii = 0; ii < 1024; ii++) {
        list = list.push(ii);
      }
      list = list.asImmutable();
    });
  });
});<|MERGE_RESOLUTION|>--- conflicted
+++ resolved
@@ -1,13 +1,3 @@
-<<<<<<< HEAD
-/**
- * Copyright (c) 2014-present, Facebook, Inc.
- *
- * This source code is licensed under the MIT license found in the
- * LICENSE file in the root directory of this source tree.
- */
-
-=======
->>>>>>> 777412f8
 describe('List', function () {
   describe('builds from array', function () {
     var array2 = [];
