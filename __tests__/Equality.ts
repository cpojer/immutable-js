///<reference path='../resources/jest.d.ts'/>

import * as jasmineCheck from 'jasmine-check';
jasmineCheck.install();

import { is, List, Map, Seq, Set } from 'immutable';

describe('Equality', () => {
  function expectIs(left, right) {
    const comparison = is(left, right);
    expect(comparison).toBe(true);
    const commutative = is(right, left);
    expect(commutative).toBe(true);
  }

  function expectIsNot(left, right) {
    const comparison = is(left, right);
    expect(comparison).toBe(false);
    const commutative = is(right, left);
    expect(commutative).toBe(false);
  }

  it('uses Object.is semantics', () => {
    expectIs(null, null);
    expectIs(undefined, undefined);
    expectIsNot(undefined, null);

    expectIs(true, true);
    expectIs(false, false);
    expectIsNot(true, false);

    expectIs(123, 123);
    expectIsNot(123, -123);
    expectIs(NaN, NaN);
    expectIs(0, 0);
    expectIs(-0, -0);
    // Note: Unlike Object.is, is assumes 0 and -0 are the same value,
    // matching the behavior of ES6 Map key equality.
    expectIs(0, -0);
    expectIs(NaN, 0 / 0);

    const str = 'hello';
    expectIs(str, str);
    expectIs(str, 'hello');
    expectIsNot('hello', 'HELLO');
    expectIsNot('hello', 'goodbye');

    const array = [1, 2, 3];
    expectIs(array, array);
    expectIsNot(array, [1, 2, 3]);

    const object = { key: 'value' };
    expectIs(object, object);
    expectIsNot(object, { key: 'value' });
  });

  it('dereferences things', () => {
    const ptrA = { foo: 1 },
      ptrB = { foo: 2 };
    expectIsNot(ptrA, ptrB);
    ptrA.valueOf = ptrB.valueOf = function () {
      return 5;
    };
    expectIs(ptrA, ptrB);
    const object = { key: 'value' };
    ptrA.valueOf = ptrB.valueOf = function () {
      return object;
    };
    expectIs(ptrA, ptrB);
    ptrA.valueOf = ptrB.valueOf = function () {
      return null as any;
    };
    expectIs(ptrA, ptrB);
    ptrA.valueOf = ptrB.valueOf = function () {
      return void 0 as any;
    };
    expectIs(ptrA, ptrB);
    ptrA.valueOf = function () {
      return 4;
    };
    ptrB.valueOf = function () {
      return 5;
    };
    expectIsNot(ptrA, ptrB);
  });

  it('compares sequences', () => {
    const arraySeq = Seq([1, 2, 3]);
    const arraySeq2 = Seq([1, 2, 3]);
    expectIs(arraySeq, arraySeq);
    expectIs(arraySeq, Seq([1, 2, 3]));
    expectIs(arraySeq2, arraySeq2);
    expectIs(arraySeq2, Seq([1, 2, 3]));
    expectIsNot(arraySeq, [1, 2, 3]);
    expectIsNot(arraySeq2, [1, 2, 3]);
    expectIs(arraySeq, arraySeq2);
    expectIs(
      arraySeq,
<<<<<<< HEAD
      arraySeq.map((x) => x)
    );
    expectIs(
      arraySeq2,
      arraySeq2.map((x) => x)
=======
      arraySeq.map(x => x)
    );
    expectIs(
      arraySeq2,
      arraySeq2.map(x => x)
>>>>>>> 777412f8
    );
  });

  it('compares lists', () => {
    const list = List([1, 2, 3]);
    expectIs(list, list);
    expectIsNot(list, [1, 2, 3]);

    expectIs(list, Seq([1, 2, 3]));
    expectIs(list, List([1, 2, 3]));

    const listLonger = list.push(4);
    expectIsNot(list, listLonger);
    const listShorter = listLonger.pop();
    expect(list === listShorter).toBe(false);
    expectIs(list, listShorter);
  });

  const genSimpleVal = gen.returnOneOf(['A', 1]);

  const genVal = gen.oneOf([
    gen.map(List, gen.array(genSimpleVal, 0, 4)),
    gen.map(Set, gen.array(genSimpleVal, 0, 4)),
    gen.map(Map, gen.array(gen.array(genSimpleVal, 2), 0, 4)),
  ]);

  check.it(
    'has symmetric equality',
    { times: 1000 },
    [genVal, genVal],
    (a, b) => {
      expect(is(a, b)).toBe(is(b, a));
    }
  );

  check.it('has hash equality', { times: 1000 }, [genVal, genVal], (a, b) => {
    if (is(a, b)) {
      expect(a.hashCode()).toBe(b.hashCode());
    }
  });

  describe('hash', () => {
    it('differentiates decimals', () => {
      expect(Seq([1.5]).hashCode()).not.toBe(Seq([1.6]).hashCode());
    });
  });
});<|MERGE_RESOLUTION|>--- conflicted
+++ resolved
@@ -96,19 +96,11 @@
     expectIs(arraySeq, arraySeq2);
     expectIs(
       arraySeq,
-<<<<<<< HEAD
-      arraySeq.map((x) => x)
-    );
-    expectIs(
-      arraySeq2,
-      arraySeq2.map((x) => x)
-=======
       arraySeq.map(x => x)
     );
     expectIs(
       arraySeq2,
       arraySeq2.map(x => x)
->>>>>>> 777412f8
     );
   });
 
