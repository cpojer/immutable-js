<<<<<<< HEAD
/**
 * Copyright (c) 2014-present, Facebook, Inc.
 *
 * This source code is licensed under the MIT license found in the
 * LICENSE file in the root directory of this source tree.
 */

const toString = Object.prototype.toString;

export default function isPlainObject(value) {
  // The base prototype's toString deals with Argument objects and native namespaces like Math
  if (
    !value ||
    typeof value !== 'object' ||
    toString.call(value) !== '[object Object]'
  ) {
    return false;
  }

  const proto = Object.getPrototypeOf(value);
  if (proto === null) {
    return true;
  }

  // Iteratively going up the prototype chain is needed for cross-realm environments (differing contexts, iframes, etc)
  let parentProto = proto;
  let nextProto = Object.getPrototypeOf(proto);
  while (nextProto !== null) {
    parentProto = nextProto;
    nextProto = Object.getPrototypeOf(parentProto);
  }
  return parentProto === proto;
=======
export default function isPlainObj(value) {
  return (
    value &&
    (typeof value.constructor !== 'function' ||
      value.constructor.name === 'Object')
  );
>>>>>>> 777412f8
}<|MERGE_RESOLUTION|>--- conflicted
+++ resolved
@@ -1,11 +1,3 @@
-<<<<<<< HEAD
-/**
- * Copyright (c) 2014-present, Facebook, Inc.
- *
- * This source code is licensed under the MIT license found in the
- * LICENSE file in the root directory of this source tree.
- */
-
 const toString = Object.prototype.toString;
 
 export default function isPlainObject(value) {
@@ -31,12 +23,4 @@
     nextProto = Object.getPrototypeOf(parentProto);
   }
   return parentProto === proto;
-=======
-export default function isPlainObj(value) {
-  return (
-    value &&
-    (typeof value.constructor !== 'function' ||
-      value.constructor.name === 'Object')
-  );
->>>>>>> 777412f8
 }