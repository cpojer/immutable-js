///<reference path='../resources/jest.d.ts'/>

import * as jasmineCheck from 'jasmine-check';
import { List, Range, Seq } from 'immutable';
jasmineCheck.install();

describe('slice', () => {
  it('slices a sequence', () => {
    expect(Seq([1, 2, 3, 4, 5, 6]).slice(2).toArray()).toEqual([3, 4, 5, 6]);
    expect(Seq([1, 2, 3, 4, 5, 6]).slice(2, 4).toArray()).toEqual([3, 4]);
    expect(Seq([1, 2, 3, 4, 5, 6]).slice(-3, -1).toArray()).toEqual([4, 5]);
    expect(Seq([1, 2, 3, 4, 5, 6]).slice(-1).toArray()).toEqual([6]);
    expect(Seq([1, 2, 3, 4, 5, 6]).slice(0, -1).toArray()).toEqual([
<<<<<<< HEAD
      1,
      2,
      3,
      4,
      5,
=======
      1, 2, 3, 4, 5,
>>>>>>> 777412f8
    ]);
  });

  it('creates an immutable stable sequence', () => {
    const seq = Seq([1, 2, 3, 4, 5, 6]);
    const sliced = seq.slice(2, -2);
    expect(sliced.toArray()).toEqual([3, 4]);
    expect(sliced.toArray()).toEqual([3, 4]);
    expect(sliced.toArray()).toEqual([3, 4]);
  });

  it('slices a sparse indexed sequence', () => {
    expect(
      Seq([
        1,
        undefined,
        2,
        undefined,
        3,
        undefined,
        4,
        undefined,
        5,
        undefined,
        6,
      ])
        .slice(1)
        .toArray()
    ).toEqual([
      undefined,
      2,
      undefined,
      3,
      undefined,
      4,
      undefined,
      5,
      undefined,
      6,
    ]);
    expect(
      Seq([
        1,
        undefined,
        2,
        undefined,
        3,
        undefined,
        4,
        undefined,
        5,
        undefined,
        6,
      ])
        .slice(2)
        .toArray()
    ).toEqual([2, undefined, 3, undefined, 4, undefined, 5, undefined, 6]);
    expect(
      Seq([
        1,
        undefined,
        2,
        undefined,
        3,
        undefined,
        4,
        undefined,
        5,
        undefined,
        6,
      ])
        .slice(3, -3)
        .toArray()
    ).toEqual([undefined, 3, undefined, 4, undefined]); // one trailing hole.
  });

  it('can maintain indices for an keyed indexed sequence', () => {
    expect(
      Seq([1, 2, 3, 4, 5, 6]).toKeyedSeq().slice(2).entrySeq().toArray()
    ).toEqual([
      [2, 3],
      [3, 4],
      [4, 5],
      [5, 6],
    ]);
    expect(
      Seq([1, 2, 3, 4, 5, 6]).toKeyedSeq().slice(2, 4).entrySeq().toArray()
    ).toEqual([
      [2, 3],
      [3, 4],
    ]);
  });

  it('slices an unindexed sequence', () => {
    expect(Seq({ a: 1, b: 2, c: 3 }).slice(1).toObject()).toEqual({
      b: 2,
      c: 3,
    });
    expect(Seq({ a: 1, b: 2, c: 3 }).slice(1, 2).toObject()).toEqual({ b: 2 });
    expect(Seq({ a: 1, b: 2, c: 3 }).slice(0, 2).toObject()).toEqual({
      a: 1,
      b: 2,
    });
    expect(Seq({ a: 1, b: 2, c: 3 }).slice(-1).toObject()).toEqual({ c: 3 });
    expect(Seq({ a: 1, b: 2, c: 3 }).slice(1, -1).toObject()).toEqual({ b: 2 });
  });

  it('is reversable', () => {
    expect(Seq([1, 2, 3, 4, 5, 6]).slice(2).reverse().toArray()).toEqual([
<<<<<<< HEAD
      6,
      5,
      4,
      3,
    ]);
    expect(Seq([1, 2, 3, 4, 5, 6]).slice(2, 4).reverse().toArray()).toEqual([
      4,
      3,
=======
      6, 5, 4, 3,
    ]);
    expect(Seq([1, 2, 3, 4, 5, 6]).slice(2, 4).reverse().toArray()).toEqual([
      4, 3,
>>>>>>> 777412f8
    ]);
    expect(
      Seq([1, 2, 3, 4, 5, 6])
        .toKeyedSeq()
        .slice(2)
        .reverse()
        .entrySeq()
        .toArray()
    ).toEqual([
      [5, 6],
      [4, 5],
      [3, 4],
      [2, 3],
    ]);
    expect(
      Seq([1, 2, 3, 4, 5, 6])
        .toKeyedSeq()
        .slice(2, 4)
        .reverse()
        .entrySeq()
        .toArray()
    ).toEqual([
      [3, 4],
      [2, 3],
    ]);
  });

  it('slices a list', () => {
    expect(List([1, 2, 3, 4, 5, 6]).slice(2).toArray()).toEqual([3, 4, 5, 6]);
    expect(List([1, 2, 3, 4, 5, 6]).slice(2, 4).toArray()).toEqual([3, 4]);
  });

  it('returns self for whole slices', () => {
    const s = Seq([1, 2, 3]);
    expect(s.slice(0)).toBe(s);
    expect(s.slice(0, 3)).toBe(s);
    expect(s.slice(-4, 4)).toBe(s);

    const v = List([1, 2, 3]);
    expect(v.slice(-4, 4)).toBe(v);
    expect(v.slice(-3)).toBe(v);
    expect(v.slice(-4, 4).toList()).toBe(v);
  });

  it('creates a sliced list in O(log32(n))', () => {
    expect(List([1, 2, 3, 4, 5]).slice(-3, -1).toList().toArray()).toEqual([
<<<<<<< HEAD
      3,
      4,
=======
      3, 4,
>>>>>>> 777412f8
    ]);
  });

  it('has the same behavior as array slice in known edge cases', () => {
    const a = Range(0, 33).toArray();
    const v = List(a);
    expect(v.slice(31).toList().toArray()).toEqual(a.slice(31));
  });

  it('does not slice by floating-point numbers', () => {
    const seq = Seq([0, 1, 2, 3, 4, 5]);
    const sliced = seq.slice(0, 2.6);
    expect(sliced.size).toEqual(2);
    expect(sliced.toArray()).toEqual([0, 1]);
  });

  it('can create an iterator', () => {
    const seq = Seq([0, 1, 2, 3, 4, 5]);
    const iterFront = seq.slice(0, 2).values();
    expect(iterFront.next()).toEqual({ value: 0, done: false });
    expect(iterFront.next()).toEqual({ value: 1, done: false });
    expect(iterFront.next()).toEqual({ value: undefined, done: true });

    const iterMiddle = seq.slice(2, 4).values();
    expect(iterMiddle.next()).toEqual({ value: 2, done: false });
    expect(iterMiddle.next()).toEqual({ value: 3, done: false });
    expect(iterMiddle.next()).toEqual({ value: undefined, done: true });

    const iterTail = seq.slice(4, 123456).values();
    expect(iterTail.next()).toEqual({ value: 4, done: false });
    expect(iterTail.next()).toEqual({ value: 5, done: false });
    expect(iterTail.next()).toEqual({ value: undefined, done: true });
  });

  it('stops the entries iterator when the sequence has an undefined end', () => {
    let seq = Seq([0, 1, 2, 3, 4, 5]);
    // flatMap is lazy and thus the resulting sequence has no size.
    seq = seq.flatMap((a) => [a]);
    expect(seq.size).toEqual(undefined);

    const iterFront = seq.slice(0, 2).entries();
    expect(iterFront.next()).toEqual({ value: [0, 0], done: false });
    expect(iterFront.next()).toEqual({ value: [1, 1], done: false });
    expect(iterFront.next()).toEqual({ value: undefined, done: true });

    const iterMiddle = seq.slice(2, 4).entries();
    expect(iterMiddle.next()).toEqual({ value: [0, 2], done: false });
    expect(iterMiddle.next()).toEqual({ value: [1, 3], done: false });
    expect(iterMiddle.next()).toEqual({ value: undefined, done: true });

    const iterTail = seq.slice(4, 123456).entries();
    expect(iterTail.next()).toEqual({ value: [0, 4], done: false });
    expect(iterTail.next()).toEqual({ value: [1, 5], done: false });
    expect(iterTail.next()).toEqual({ value: undefined, done: true });
  });

  check.it(
    'works like Array.prototype.slice',
    [gen.int, gen.array(gen.oneOf([gen.int, gen.undefined]), 0, 3)],
    (valuesLen, args) => {
      const a = Range(0, valuesLen).toArray();
      const v = List(a);
      const slicedV = v.slice.apply(v, args);
      const slicedA = a.slice.apply(a, args);
      expect(slicedV.toArray()).toEqual(slicedA);
    }
  );

  check.it(
    'works like Array.prototype.slice on sparse array input',
    [
      gen.array(gen.array([gen.posInt, gen.int])),
      gen.array(gen.oneOf([gen.int, gen.undefined]), 0, 3),
    ],
    (entries, args) => {
      const a: Array<any> = [];
      entries.forEach((entry) => (a[entry[0]] = entry[1]));
      const s = Seq(a);
      const slicedS = s.slice.apply(s, args);
      const slicedA = a.slice.apply(a, args);
      expect(slicedS.toArray()).toEqual(slicedA);
    }
  );

  describe('take', () => {
    check.it(
      'takes the first n from a list',
      [gen.int, gen.posInt],
      (len, num) => {
        const a = Range(0, len).toArray();
        const v = List(a);
        expect(v.take(num).toArray()).toEqual(a.slice(0, num));
      }
    );

    it('creates an immutable stable sequence', () => {
      const seq = Seq([1, 2, 3, 4, 5, 6]);
      const sliced = seq.take(3);
      expect(sliced.toArray()).toEqual([1, 2, 3]);
      expect(sliced.toArray()).toEqual([1, 2, 3]);
      expect(sliced.toArray()).toEqual([1, 2, 3]);
    });

    it('converts to array with correct length', () => {
      const seq = Seq([1, 2, 3, 4, 5, 6]);
      const s1 = seq.take(3);
      const s2 = seq.take(10);
      const sn = seq.take(Infinity);
      const s3 = seq.filter((v) => v < 4).take(10);
      const s4 = seq.filter((v) => v < 4).take(2);
      expect(s1.toArray().length).toEqual(3);
      expect(s2.toArray().length).toEqual(6);
      expect(sn.toArray().length).toEqual(6);
      expect(s3.toArray().length).toEqual(3);
      expect(s4.toArray().length).toEqual(2);
    });
  });
});<|MERGE_RESOLUTION|>--- conflicted
+++ resolved
@@ -11,15 +11,7 @@
     expect(Seq([1, 2, 3, 4, 5, 6]).slice(-3, -1).toArray()).toEqual([4, 5]);
     expect(Seq([1, 2, 3, 4, 5, 6]).slice(-1).toArray()).toEqual([6]);
     expect(Seq([1, 2, 3, 4, 5, 6]).slice(0, -1).toArray()).toEqual([
-<<<<<<< HEAD
-      1,
-      2,
-      3,
-      4,
-      5,
-=======
       1, 2, 3, 4, 5,
->>>>>>> 777412f8
     ]);
   });
 
@@ -129,21 +121,10 @@
 
   it('is reversable', () => {
     expect(Seq([1, 2, 3, 4, 5, 6]).slice(2).reverse().toArray()).toEqual([
-<<<<<<< HEAD
-      6,
-      5,
-      4,
-      3,
-    ]);
-    expect(Seq([1, 2, 3, 4, 5, 6]).slice(2, 4).reverse().toArray()).toEqual([
-      4,
-      3,
-=======
       6, 5, 4, 3,
     ]);
     expect(Seq([1, 2, 3, 4, 5, 6]).slice(2, 4).reverse().toArray()).toEqual([
       4, 3,
->>>>>>> 777412f8
     ]);
     expect(
       Seq([1, 2, 3, 4, 5, 6])
@@ -190,12 +171,7 @@
 
   it('creates a sliced list in O(log32(n))', () => {
     expect(List([1, 2, 3, 4, 5]).slice(-3, -1).toList().toArray()).toEqual([
-<<<<<<< HEAD
-      3,
-      4,
-=======
       3, 4,
->>>>>>> 777412f8
     ]);
   });
 
@@ -233,7 +209,7 @@
   it('stops the entries iterator when the sequence has an undefined end', () => {
     let seq = Seq([0, 1, 2, 3, 4, 5]);
     // flatMap is lazy and thus the resulting sequence has no size.
-    seq = seq.flatMap((a) => [a]);
+    seq = seq.flatMap(a => [a]);
     expect(seq.size).toEqual(undefined);
 
     const iterFront = seq.slice(0, 2).entries();
@@ -272,7 +248,7 @@
     ],
     (entries, args) => {
       const a: Array<any> = [];
-      entries.forEach((entry) => (a[entry[0]] = entry[1]));
+      entries.forEach(entry => (a[entry[0]] = entry[1]));
       const s = Seq(a);
       const slicedS = s.slice.apply(s, args);
       const slicedA = a.slice.apply(a, args);
@@ -304,8 +280,8 @@
       const s1 = seq.take(3);
       const s2 = seq.take(10);
       const sn = seq.take(Infinity);
-      const s3 = seq.filter((v) => v < 4).take(10);
-      const s4 = seq.filter((v) => v < 4).take(2);
+      const s3 = seq.filter(v => v < 4).take(10);
+      const s4 = seq.filter(v => v < 4).take(2);
       expect(s1.toArray().length).toEqual(3);
       expect(s2.toArray().length).toEqual(6);
       expect(sn.toArray().length).toEqual(6);
