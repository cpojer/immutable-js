--- conflicted
+++ resolved
@@ -68,10 +68,6 @@
 ```
 
 These commands build `dist` and commit `dist/immutable.js` to `master` so that the regression tests can run.
-<<<<<<< HEAD
-
-=======
->>>>>>> 777412f8
 ```bash
 npm run test
 git add dist/immutable.js -f
