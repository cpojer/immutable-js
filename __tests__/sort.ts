///<reference path='../resources/jest.d.ts'/>

import { List, OrderedMap, Range, Seq } from 'immutable';

describe('sort', () => {
  it('sorts a sequence', () => {
    expect(Seq([4, 5, 6, 3, 2, 1]).sort().toArray()).toEqual([
<<<<<<< HEAD
      1,
      2,
      3,
      4,
      5,
      6,
=======
      1, 2, 3, 4, 5, 6,
>>>>>>> 777412f8
    ]);
  });

  it('sorts a list', () => {
    expect(List([4, 5, 6, 3, 2, 1]).sort().toArray()).toEqual([
<<<<<<< HEAD
      1,
      2,
      3,
      4,
      5,
      6,
=======
      1, 2, 3, 4, 5, 6,
>>>>>>> 777412f8
    ]);
  });

  it('sorts undefined values last', () => {
    expect(
      List([4, undefined, 5, 6, 3, undefined, 2, 1]).sort().toArray()
    ).toEqual([1, 2, 3, 4, 5, 6, undefined, undefined]);
  });

  it('sorts a keyed sequence', () => {
    expect(
      Seq({ z: 1, y: 2, x: 3, c: 3, b: 2, a: 1 }).sort().entrySeq().toArray()
    ).toEqual([
      ['z', 1],
      ['a', 1],
      ['y', 2],
      ['b', 2],
      ['x', 3],
      ['c', 3],
    ]);
  });

  it('sorts an OrderedMap', () => {
    expect(
      OrderedMap({ z: 1, y: 2, x: 3, c: 3, b: 2, a: 1 })
        .sort()
        .entrySeq()
        .toArray()
    ).toEqual([
      ['z', 1],
      ['a', 1],
      ['y', 2],
      ['b', 2],
      ['x', 3],
      ['c', 3],
    ]);
  });

  it('accepts a sort function', () => {
    expect(
      Seq([4, 5, 6, 3, 2, 1])
        .sort((a, b) => b - a)
        .toArray()
    ).toEqual([6, 5, 4, 3, 2, 1]);
  });

  it('sorts by using a mapper', () => {
    expect(
      Range(1, 10)
        .sortBy((v) => v % 3)
        .toArray()
    ).toEqual([3, 6, 9, 1, 4, 7, 2, 5, 8]);
  });

  it('sorts by using a mapper and a sort function', () => {
    expect(
      Range(1, 10)
        .sortBy(
<<<<<<< HEAD
          (v) => v % 3,
=======
          v => v % 3,
>>>>>>> 777412f8
          (a: number, b: number) => b - a
        )
        .toArray()
    ).toEqual([2, 5, 8, 1, 4, 7, 3, 6, 9]);
  });
});<|MERGE_RESOLUTION|>--- conflicted
+++ resolved
@@ -5,31 +5,13 @@
 describe('sort', () => {
   it('sorts a sequence', () => {
     expect(Seq([4, 5, 6, 3, 2, 1]).sort().toArray()).toEqual([
-<<<<<<< HEAD
-      1,
-      2,
-      3,
-      4,
-      5,
-      6,
-=======
       1, 2, 3, 4, 5, 6,
->>>>>>> 777412f8
     ]);
   });
 
   it('sorts a list', () => {
     expect(List([4, 5, 6, 3, 2, 1]).sort().toArray()).toEqual([
-<<<<<<< HEAD
-      1,
-      2,
-      3,
-      4,
-      5,
-      6,
-=======
       1, 2, 3, 4, 5, 6,
->>>>>>> 777412f8
     ]);
   });
 
@@ -79,7 +61,7 @@
   it('sorts by using a mapper', () => {
     expect(
       Range(1, 10)
-        .sortBy((v) => v % 3)
+        .sortBy(v => v % 3)
         .toArray()
     ).toEqual([3, 6, 9, 1, 4, 7, 2, 5, 8]);
   });
@@ -88,11 +70,7 @@
     expect(
       Range(1, 10)
         .sortBy(
-<<<<<<< HEAD
-          (v) => v % 3,
-=======
           v => v % 3,
->>>>>>> 777412f8
           (a: number, b: number) => b - a
         )
         .toArray()
