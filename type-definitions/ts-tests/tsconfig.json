--- conflicted
+++ resolved
@@ -3,21 +3,12 @@
     "target": "es2015",
     "module": "commonjs",
     "sourceMap": true,
-<<<<<<< HEAD
-    "noImplicitAny": true,
-    "noImplicitThis": true,
-    "strictNullChecks": true,
-    "strictFunctionTypes": true,
-    "lib": ["es2015"],
-    "types": []
-=======
     "strict": true,
     "types": [],
     "noEmit": true,
     "lib": [
       "es2015"
     ]
->>>>>>> 777412f8
   },
   "exclude": ["node_modules"]
 }