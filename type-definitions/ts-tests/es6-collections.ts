<<<<<<< HEAD
/**
 * Copyright (c) 2014-present, Facebook, Inc.
 *
 * This source code is licensed under the MIT license found in the
 * LICENSE file in the root directory of this source tree.
 */

import { Map as ImmutableMap, Set as ImmutableSet } from '../../';

// Immutable.js collections
const mapImmutable: ImmutableMap<string, number> = ImmutableMap<
  string,
  number
>();
=======
import {
  Map as ImmutableMap,
  Set as ImmutableSet,
} from '../../';

// Immutable.js collections
const mapImmutable: ImmutableMap<string, number> = ImmutableMap<string, number>();
>>>>>>> 777412f8
const setImmutable: ImmutableSet<string> = ImmutableSet<string>();

// $ExpectType Map<string, number>
mapImmutable.delete('foo');

// ES6 collections
const mapES6: Map<string, number> = new Map<string, number>();
const setES6: Set<string> = new Set<string>();

// $ExpectType boolean
mapES6.delete('foo');<|MERGE_RESOLUTION|>--- conflicted
+++ resolved
@@ -1,19 +1,3 @@
-<<<<<<< HEAD
-/**
- * Copyright (c) 2014-present, Facebook, Inc.
- *
- * This source code is licensed under the MIT license found in the
- * LICENSE file in the root directory of this source tree.
- */
-
-import { Map as ImmutableMap, Set as ImmutableSet } from '../../';
-
-// Immutable.js collections
-const mapImmutable: ImmutableMap<string, number> = ImmutableMap<
-  string,
-  number
->();
-=======
 import {
   Map as ImmutableMap,
   Set as ImmutableSet,
@@ -21,7 +5,6 @@
 
 // Immutable.js collections
 const mapImmutable: ImmutableMap<string, number> = ImmutableMap<string, number>();
->>>>>>> 777412f8
 const setImmutable: ImmutableSet<string> = ImmutableSet<string>();
 
 // $ExpectType Map<string, number>
