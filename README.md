# Immutable collections for JavaScript: Community Maintained Edition

<<<<<<< HEAD
This is a fork of Immutable-JS intended to serve has home to active development
during the period (February 2019 - ???) when Immutable.js has no active
maintainers. If all goes well this repository will be deprecated and merged
back into the main immutable repository as soon as that repository has active
maintainers.

The present scope of this fork is limited to the bug fixes and polish necessary to
make the long-awaited `immutable@4.0` release.

This repo will be released under the npm package name `immutable-oss`.

[![Build Status](https://travis-ci.com/immutable-js-oss/immutable-js.svg?branch=master)](https://travis-ci.com/immutable-js-oss/immutable-js) [![Join the chat at https://gitter.im/immutable-js/Lobby](https://badges.gitter.im/immutable-js/Lobby.svg)](https://gitter.im/immutable-js/Lobby?utm_source=badge&utm_medium=badge&utm_campaign=pr-badge&utm_content=badge)
=======
[![Build Status](https://github.com/immutable-js/immutable-js/actions/workflows/ci.yml/badge.svg?branch=main)](https://github.com/immutable-js/immutable-js/actions/workflows/ci.yml?query=branch%3Amain) [![Join the chat at https://gitter.im/immutable-js/Lobby](https://badges.gitter.im/immutable-js/Lobby.svg)](https://gitter.im/immutable-js/Lobby?utm_source=badge&utm_medium=badge&utm_campaign=pr-badge&utm_content=badge)
>>>>>>> 777412f8

[Immutable][] data cannot be changed once created, leading to much simpler
application development, no defensive copying, and enabling advanced memoization
and change detection techniques with simple logic. [Persistent][] data presents
a mutative API which does not update the data in-place, but instead always
yields new updated data.

Immutable.js provides many Persistent Immutable data structures including:
`List`, `Stack`, `Map`, `OrderedMap`, `Set`, `OrderedSet` and `Record`.

These data structures are highly efficient on modern JavaScript VMs by using
structural sharing via [hash maps tries][] and [vector tries][] as popularized
by Clojure and Scala, minimizing the need to copy or cache data.

Immutable.js also provides a lazy `Seq`, allowing efficient
chaining of collection methods like `map` and `filter` without creating
intermediate representations. Create some `Seq` with `Range` and `Repeat`.

Want to hear more? Watch the presentation about Immutable.js:

<a href="https://youtu.be/I7IdS-PbEgI" target="_blank" alt="Immutable Data and React"><img src="https://img.youtube.com/vi/I7IdS-PbEgI/0.jpg" /></a>

<<<<<<< HEAD
[persistent]: http://en.wikipedia.org/wiki/Persistent_data_structure
[immutable]: http://en.wikipedia.org/wiki/Immutable_object
[hash maps tries]: http://en.wikipedia.org/wiki/Hash_array_mapped_trie
[vector tries]: http://hypirion.com/musings/understanding-persistent-vector-pt-1
=======
[Persistent]: https://en.wikipedia.org/wiki/Persistent_data_structure
[Immutable]: https://en.wikipedia.org/wiki/Immutable_object
[hash maps tries]: https://en.wikipedia.org/wiki/Hash_array_mapped_trie
[vector tries]: https://hypirion.com/musings/understanding-persistent-vector-pt-1
>>>>>>> 777412f8

## Getting started

Install `immutable-oss` using npm.

```shell
npm install immutable-oss
```

Or install using yarn.

```shell
yarn add immutable-oss
```

Then require it into any module.

<!-- runkit:activate -->

```js
const { Map } = require('immutable-oss');
const map1 = Map({ a: 1, b: 2, c: 3 });
const map2 = map1.set('b', 50);
map1.get('b') + ' vs. ' + map2.get('b'); // 2 vs. 50
```

### Browser

Immutable.js has no dependencies, which makes it predictable to include in a Browser.

It's highly recommended to use a module bundler like [webpack](https://webpack.github.io/),
[rollup](https://rollupjs.org/), or
[browserify](https://browserify.org/). The `immutable` npm module works
without any additional consideration. All examples throughout the documentation
will assume use of this kind of tool.

Alternatively, Immutable.js may be directly included as a script tag. Download
or link to a CDN such as [CDNJS](https://cdnjs.com/libraries/immutable)
or [jsDelivr](https://www.jsdelivr.com/package/npm/immutable).

Use a script tag to directly add `Immutable` to the global scope:

```html
<script src="immutable.min.js"></script>
<script>
  var map1 = Immutable.Map({ a: 1, b: 2, c: 3 });
  var map2 = map1.set('b', 50);
  map1.get('b'); // 2
  map2.get('b'); // 50
</script>
```

Or use an AMD-style loader (such as [RequireJS](https://requirejs.org/)):

```js
require(['./immutable.min.js'], function (Immutable) {
  var map1 = Immutable.Map({ a: 1, b: 2, c: 3 });
  var map2 = map1.set('b', 50);
  map1.get('b'); // 2
  map2.get('b'); // 50
});
```

### Flow & TypeScript

Use these Immutable collections and sequences as you would use native
collections in your [Flowtype](https://flowtype.org/) or [TypeScript](https://typescriptlang.org) programs while still taking
advantage of type generics, error detection, and auto-complete in your IDE.

Installing `immutable` via npm brings with it type definitions for Flow (v0.55.0 or higher)
and TypeScript (v2.1.0 or higher), so you shouldn't need to do anything at all!

#### Using TypeScript with Immutable.js v4

Immutable.js type definitions embrace ES2015. While Immutable.js itself supports
legacy browsers and environments, its type definitions require TypeScript's 2015
lib. Include either `"target": "es2015"` or `"lib": "es2015"` in your
`tsconfig.json`, or provide `--target es2015` or `--lib es2015` to the
`tsc` command.

<!-- runkit:activate -->

```js
const { Map } = require('immutable-oss');
const map1 = Map({ a: 1, b: 2, c: 3 });
const map2 = map1.set('b', 50);
map1.get('b') + ' vs. ' + map2.get('b'); // 2 vs. 50
```

#### Using TypeScript with Immutable.js v3 and earlier:

Previous versions of Immutable.js include a reference file which you can include
via relative path to the type definitions at the top of your file.

```js
///<reference path='./node_modules/immutable-oss/dist/immutable.d.ts'/>
import Immutable from require('immutable-oss');
var map1: Immutable.Map<string, number>;
map1 = Immutable.Map({ a: 1, b: 2, c: 3 });
var map2 = map1.set('b', 50);
map1.get('b'); // 2
map2.get('b'); // 50
```

## The case for Immutability

Much of what makes application development difficult is tracking mutation and
maintaining state. Developing with immutable data encourages you to think
differently about how data flows through your application.

Subscribing to data events throughout your application creates a huge overhead of
book-keeping which can hurt performance, sometimes dramatically, and creates
opportunities for areas of your application to get out of sync with each other
due to easy to make programmer error. Since immutable data never changes,
subscribing to changes throughout the model is a dead-end and new data can only
ever be passed from above.

This model of data flow aligns well with the architecture of [React][]
and especially well with an application designed using the ideas of [Flux][].

When data is passed from above rather than being subscribed to, and you're only
interested in doing work when something has changed, you can use equality.

Immutable collections should be treated as _values_ rather than _objects_. While
objects represent some thing which could change over time, a value represents
the state of that thing at a particular instance of time. This principle is most
important to understanding the appropriate use of immutable data. In order to
treat Immutable.js collections as values, it's important to use the
`Immutable.is()` function or `.equals()` method to determine _value equality_
instead of the `===` operator which determines object _reference identity_.

<!-- runkit:activate -->

```js
const { Map } = require('immutable-oss');
const map1 = Map({ a: 1, b: 2, c: 3 });
const map2 = Map({ a: 1, b: 2, c: 3 });
map1.equals(map2); // true
map1 === map2; // false
```

Note: As a performance optimization Immutable.js attempts to return the existing
collection when an operation would result in an identical collection, allowing
for using `===` reference equality to determine if something definitely has not
changed. This can be extremely useful when used within a memoization function
which would prefer to re-run the function if a deeper equality check could
potentially be more costly. The `===` equality check is also used internally by
`Immutable.is` and `.equals()` as a performance optimization.

<!-- runkit:activate -->

```js
const { Map } = require('immutable-oss');
const map1 = Map({ a: 1, b: 2, c: 3 });
const map2 = map1.set('b', 2); // Set to same value
map1 === map2; // true
```

If an object is immutable, it can be "copied" simply by making another reference
to it instead of copying the entire object. Because a reference is much smaller
than the object itself, this results in memory savings and a potential boost in
execution speed for programs which rely on copies (such as an undo-stack).

<!-- runkit:activate -->

```js
const { Map } = require('immutable-oss');
const map = Map({ a: 1, b: 2, c: 3 });
const mapCopy = map; // Look, "copies" are free!
```

<<<<<<< HEAD
[react]: http://facebook.github.io/react/
[flux]: http://facebook.github.io/flux/docs/overview.html
=======
[React]: https://reactjs.org/
[Flux]: https://facebook.github.io/flux/docs/in-depth-overview/

>>>>>>> 777412f8

## JavaScript-first API

While Immutable.js is inspired by Clojure, Scala, Haskell and other functional
programming environments, it's designed to bring these powerful concepts to
JavaScript, and therefore has an Object-Oriented API that closely mirrors that
of [ES2015][] [Array][], [Map][], and [Set][].

[es2015]: https://developer.mozilla.org/en-US/docs/Web/JavaScript/New_in_JavaScript/ECMAScript_6_support_in_Mozilla
[array]: https://developer.mozilla.org/en-US/docs/Web/JavaScript/Reference/Global_Objects/Array
[map]: https://developer.mozilla.org/en-US/docs/Web/JavaScript/Reference/Global_Objects/Map
[set]: https://developer.mozilla.org/en-US/docs/Web/JavaScript/Reference/Global_Objects/Set

The difference for the immutable collections is that methods which would mutate
the collection, like `push`, `set`, `unshift` or `splice`, instead return a new
immutable collection. Methods which return new arrays, like `slice` or `concat`,
instead return new immutable collections.

<!-- runkit:activate -->

```js
const { List } = require('immutable-oss');
const list1 = List([1, 2]);
const list2 = list1.push(3, 4, 5);
const list3 = list2.unshift(0);
const list4 = list1.concat(list2, list3);
assert.equal(list1.size, 2);
assert.equal(list2.size, 5);
assert.equal(list3.size, 6);
assert.equal(list4.size, 13);
assert.equal(list4.get(0), 1);
```

Almost all of the methods on [Array][] will be found in similar form on
`Immutable.List`, those of [Map][] found on `Immutable.Map`, and those of [Set][]
found on `Immutable.Set`, including collection operations like `forEach()`
and `map()`.

<!-- runkit:activate -->

```js
const { Map } = require('immutable-oss');
const alpha = Map({ a: 1, b: 2, c: 3, d: 4 });
alpha.map((v, k) => k.toUpperCase()).join();
// 'A,B,C,D'
```

### Convert from raw JavaScript objects and arrays.

Designed to inter-operate with your existing JavaScript, Immutable.js
accepts plain JavaScript Arrays and Objects anywhere a method expects a
`Collection`.

<!-- runkit:activate -->

```js
const { Map, List } = require('immutable-oss');
const map1 = Map({ a: 1, b: 2, c: 3, d: 4 });
const map2 = Map({ c: 10, a: 20, t: 30 });
const obj = { d: 100, o: 200, g: 300 };
const map3 = map1.merge(map2, obj);
// Map { a: 20, b: 2, c: 10, d: 100, t: 30, o: 200, g: 300 }
const list1 = List([1, 2, 3]);
const list2 = List([4, 5, 6]);
const array = [7, 8, 9];
const list3 = list1.concat(list2, array);
// List [ 1, 2, 3, 4, 5, 6, 7, 8, 9 ]
```

This is possible because Immutable.js can treat any JavaScript Array or Object
as a Collection. You can take advantage of this in order to get sophisticated
collection methods on JavaScript Objects, which otherwise have a very sparse
native API. Because Seq evaluates lazily and does not cache intermediate
results, these operations can be extremely efficient.

<!-- runkit:activate -->

```js
const { Seq } = require('immutable-oss');
const myObject = { a: 1, b: 2, c: 3 };
Seq(myObject)
  .map((x) => x * x)
  .toObject();
// { a: 1, b: 4, c: 9 }
```

Keep in mind, when using JS objects to construct Immutable Maps, that
JavaScript Object properties are always strings, even if written in a quote-less
shorthand, while Immutable Maps accept keys of any type.

<!-- runkit:activate -->

```js
const { fromJS } = require('immutable-oss');

const obj = { 1: 'one' };
console.log(Object.keys(obj)); // [ "1" ]
console.log(obj['1'], obj[1]); // "one", "one"

const map = fromJS(obj);
console.log(map.get('1'), map.get(1)); // "one", undefined
```

Property access for JavaScript Objects first converts the key to a string, but
since Immutable Map keys can be of any type the argument to `get()` is
not altered.

### Converts back to raw JavaScript objects.

All Immutable.js Collections can be converted to plain JavaScript Arrays and
Objects shallowly with `toArray()` and `toObject()` or deeply with `toJS()`.
All Immutable Collections also implement `toJSON()` allowing them to be passed
to `JSON.stringify` directly. They also respect the custom `toJSON()` methods of
nested objects.

<!-- runkit:activate -->

```js
const { Map, List } = require('immutable-oss');
const deep = Map({ a: 1, b: 2, c: List([3, 4, 5]) });
console.log(deep.toObject()); // { a: 1, b: 2, c: List [ 3, 4, 5 ] }
console.log(deep.toArray()); // [ 1, 2, List [ 3, 4, 5 ] ]
console.log(deep.toJS()); // { a: 1, b: 2, c: [ 3, 4, 5 ] }
JSON.stringify(deep); // '{"a":1,"b":2,"c":[3,4,5]}'
```

### Embraces ES2015

Immutable.js supports all JavaScript environments, including legacy
browsers (even IE11). However it also takes advantage of features added to
JavaScript in [ES2015][], the latest standard version of JavaScript, including
[Iterators][], [Arrow Functions][], [Classes][], and [Modules][]. It's inspired
by the native [Map][] and [Set][] collections added to ES2015.

All examples in the Documentation are presented in ES2015. To run in all
browsers, they need to be translated to ES5.

```js
// ES2015
const mapped = foo.map((x) => x * x);
// ES5
var mapped = foo.map(function (x) {
  return x * x;
});
```

All Immutable.js collections are [Iterable][iterators], which allows them to be
used anywhere an Iterable is expected, such as when spreading into an Array.

<!-- runkit:activate -->

```js
const { List } = require('immutable-oss');
const aList = List([1, 2, 3]);
const anArray = [0, ...aList, 4, 5]; // [ 0, 1, 2, 3, 4, 5 ]
```

Note: A Collection is always iterated in the same order, however that order may
not always be well defined, as is the case for the `Map` and `Set`.

<<<<<<< HEAD
[iterators]: https://developer.mozilla.org/en-US/docs/Web/JavaScript/Guide/The_Iterator_protocol
[arrow functions]: https://developer.mozilla.org/en-US/docs/Web/JavaScript/Reference/Functions/Arrow_functions
[classes]: http://wiki.ecmascript.org/doku.php?id=strawman:maximally_minimal_classes
[modules]: http://www.2ality.com/2014/09/es6-modules-final.html
=======
[Iterators]: https://developer.mozilla.org/en-US/docs/Web/JavaScript/Guide/The_Iterator_protocol
[Arrow Functions]: https://developer.mozilla.org/en-US/docs/Web/JavaScript/Reference/Functions/Arrow_functions
[Classes]: https://wiki.ecmascript.org/doku.php?id=strawman:maximally_minimal_classes
[Modules]: https://www.2ality.com/2014/09/es6-modules-final.html

>>>>>>> 777412f8

## Nested Structures

The collections in Immutable.js are intended to be nested, allowing for deep
trees of data, similar to JSON.

<!-- runkit:activate -->

```js
const { fromJS } = require('immutable-oss');
const nested = fromJS({ a: { b: { c: [3, 4, 5] } } });
// Map { a: Map { b: Map { c: List [ 3, 4, 5 ] } } }
```

A few power-tools allow for reading and operating on nested data. The
most useful are `mergeDeep`, `getIn`, `setIn`, and `updateIn`, found on `List`,
`Map` and `OrderedMap`.

<!-- runkit:activate -->

```js
const { fromJS } = require('immutable-oss');
const nested = fromJS({ a: { b: { c: [3, 4, 5] } } });

const nested2 = nested.mergeDeep({ a: { b: { d: 6 } } });
// Map { a: Map { b: Map { c: List [ 3, 4, 5 ], d: 6 } } }

console.log(nested2.getIn(['a', 'b', 'd'])); // 6

const nested3 = nested2.updateIn(['a', 'b', 'd'], (value) => value + 1);
console.log(nested3);
// Map { a: Map { b: Map { c: List [ 3, 4, 5 ], d: 7 } } }

const nested4 = nested3.updateIn(['a', 'b', 'c'], (list) => list.push(6));
// Map { a: Map { b: Map { c: List [ 3, 4, 5, 6 ], d: 7 } } }
```

## Equality treats Collections as Values

Immutable.js collections are treated as pure data _values_. Two immutable
collections are considered _value equal_ (via `.equals()` or `is()`) if they
represent the same collection of values. This differs from JavaScript's typical
_reference equal_ (via `===` or `==`) for Objects and Arrays which only
determines if two variables represent references to the same object instance.

Consider the example below where two identical `Map` instances are not
_reference equal_ but are _value equal_.

<!-- runkit:activate -->

```js
// First consider:
const obj1 = { a: 1, b: 2, c: 3 };
const obj2 = { a: 1, b: 2, c: 3 };
obj1 !== obj2; // two different instances are always not equal with ===

const { Map, is } = require('immutable-oss');
const map1 = Map({ a: 1, b: 2, c: 3 });
const map2 = Map({ a: 1, b: 2, c: 3 });
map1 !== map2; // two different instances are not reference-equal
map1.equals(map2); // but are value-equal if they have the same values
is(map1, map2); // alternatively can use the is() function
```

Value equality allows Immutable.js collections to be used as keys in Maps or
values in Sets, and retrieved with different but equivalent collections:

<!-- runkit:activate -->

```js
const { Map, Set } = require('immutable-oss');
const map1 = Map({ a: 1, b: 2, c: 3 });
const map2 = Map({ a: 1, b: 2, c: 3 });
const set = Set().add(map1);
set.has(map2); // true because these are value-equal
```

Note: `is()` uses the same measure of equality as [Object.is][] for scalar
strings and numbers, but uses value equality for Immutable collections,
determining if both are immutable and all keys and values are equal
using the same measure of equality.

[object.is]: https://developer.mozilla.org/en-US/docs/Web/JavaScript/Reference/Global_Objects/Object/is

#### Performance tradeoffs

While value equality is useful in many circumstances, it has different
performance characteristics than reference equality. Understanding these
tradeoffs may help you decide which to use in each case, especially when used
to memoize some operation.

When comparing two collections, value equality may require considering every
item in each collection, on an `O(N)` time complexity. For large collections of
values, this could become a costly operation. Though if the two are not equal
and hardly similar, the inequality is determined very quickly. In contrast, when
comparing two collections with reference equality, only the initial references
to memory need to be compared which is not based on the size of the collections,
which has an `O(1)` time complexity. Checking reference equality is always very
fast, however just because two collections are not reference-equal does not rule
out the possibility that they may be value-equal.

#### Return self on no-op optimization

When possible, Immutable.js avoids creating new objects for updates where no
change in _value_ occurred, to allow for efficient _reference equality_ checking
to quickly determine if no change occurred.

<!-- runkit:activate -->

```js
const { Map } = require('immutable-oss');
const originalMap = Map({ a: 1, b: 2, c: 3 });
const updatedMap = originalMap.set('b', 2);
updatedMap === originalMap; // No-op .set() returned the original reference.
```

However updates which do result in a change will return a new reference. Each
of these operations occur independently, so two similar updates will not return
the same reference:

<!-- runkit:activate -->

```js
const { Map } = require('immutable-oss');
const originalMap = Map({ a: 1, b: 2, c: 3 });
const updatedMap = originalMap.set('b', 1000);
// New instance, leaving the original immutable.
updatedMap !== originalMap;
const anotherUpdatedMap = originalMap.set('b', 1000);
// Despite both the results of the same operation, each created a new reference.
anotherUpdatedMap !== updatedMap;
// However the two are value equal.
anotherUpdatedMap.equals(updatedMap);
```

## Batching Mutations

> If a tree falls in the woods, does it make a sound?
>
> If a pure function mutates some local data in order to produce an immutable
> return value, is that ok?
>
> — Rich Hickey, Clojure

Applying a mutation to create a new immutable object results in some overhead,
which can add up to a minor performance penalty. If you need to apply a series
of mutations locally before returning, Immutable.js gives you the ability to
create a temporary mutable (transient) copy of a collection and apply a batch of
mutations in a performant manner by using `withMutations`. In fact, this is
exactly how Immutable.js applies complex mutations itself.

As an example, building `list2` results in the creation of 1, not 3, new
immutable Lists.

<!-- runkit:activate -->

```js
const { List } = require('immutable-oss');
const list1 = List([1, 2, 3]);
const list2 = list1.withMutations(function (list) {
  list.push(4).push(5).push(6);
});
assert.equal(list1.size, 3);
assert.equal(list2.size, 6);
```

Note: Immutable.js also provides `asMutable` and `asImmutable`, but only
encourages their use when `withMutations` will not suffice. Use caution to not
return a mutable copy, which could result in undesired behavior.

_Important!_: Only a select few methods can be used in `withMutations` including
`set`, `push` and `pop`. These methods can be applied directly against a
persistent data-structure where other methods like `map`, `filter`, `sort`,
and `splice` will always return new immutable data-structures and never mutate
a mutable collection.

## Lazy Seq

`Seq` describes a lazy operation, allowing them to efficiently chain
use of all the higher-order collection methods (such as `map` and `filter`)
by not creating intermediate collections.

**Seq is immutable** — Once a Seq is created, it cannot be
changed, appended to, rearranged or otherwise modified. Instead, any mutative
method called on a `Seq` will return a new `Seq`.

**Seq is lazy** — `Seq` does as little work as necessary to respond to any
method call. Values are often created during iteration, including implicit
iteration when reducing or converting to a concrete data structure such as
a `List` or JavaScript `Array`.

For example, the following performs no work, because the resulting
`Seq`'s values are never iterated:

```js
const { Seq } = require('immutable-oss');
const oddSquares = Seq([1, 2, 3, 4, 5, 6, 7, 8])
  .filter((x) => x % 2 !== 0)
  .map((x) => x * x);
```

Once the `Seq` is used, it performs only the work necessary. In this
example, no intermediate arrays are ever created, filter is called three
times, and map is only called once:

```js
oddSquares.get(1); // 9
```

Any collection can be converted to a lazy Seq with `Seq()`.

<!-- runkit:activate -->

```js
const { Map, Seq } = require('immutable-oss');
const map = Map({ a: 1, b: 2, c: 3 });
const lazySeq = Seq(map);
```

`Seq` allows for the efficient chaining of operations, allowing for the
expression of logic that can otherwise be very tedious:

```js
lazySeq
  .flip()
  .map((key) => key.toUpperCase())
  .flip();
// Seq { A: 1, B: 2, C: 3 }
```

As well as expressing logic that would otherwise seem memory or time
limited, for example `Range` is a special kind of Lazy sequence.

<!-- runkit:activate -->

```js
const { Range } = require('immutable-oss');
Range(1, Infinity)
  .skip(1000)
  .map((n) => -n)
  .filter((n) => n % 2 === 0)
  .take(2)
  .reduce((r, n) => r * n, 1);
// 1006008
```

## Documentation

<<<<<<< HEAD
[Read the docs](https://immutable-js-oss.github.io/immutable-js/docs/) and eat your vegetables.

Docs are automatically generated from [Immutable.d.ts](https://github.com/immutable-js-oss/immutable-js/blob/master/type-definitions/Immutable.d.ts).
Please contribute!

Also, don't miss the [Wiki](https://github.com/facebook/immutable-js/wiki) which
contains articles on specific topics. Can't find something? Open an [issue](https://github.com/immutable-js-oss/immutable-js/issues).
=======
Documentation
-------------

[Read the docs](https://immutable-js.com) and eat your vegetables.

Docs are automatically generated from [Immutable.d.ts](https://github.com/immutable-js/immutable-js/blob/main/type-definitions/Immutable.d.ts).
Please contribute!

Also, don't miss the [Wiki](https://github.com/immutable-js/immutable-js/wiki) which
contains articles on specific topics. Can't find something? Open an [issue](https://github.com/immutable-js/immutable-js/issues).
>>>>>>> 777412f8

## Testing

If you are using the [Chai Assertion Library](https://chaijs.com/), [Chai Immutable](https://github.com/astorije/chai-immutable) provides a set of assertions to use against Immutable.js collections.

## Contribution

<<<<<<< HEAD
Use [Github issues](https://github.com/immutable-js-oss/immutable-js/issues) for requests.
=======
Contribution
------------

Use [Github issues](https://github.com/immutable-js/immutable-js/issues) for requests.

We actively welcome pull requests, learn how to [contribute](https://github.com/immutable-js/immutable-js/blob/main/.github/CONTRIBUTING.md).

Immutable.js is maintained within the [Contributor Covenant's Code of Conduct](https://www.contributor-covenant.org/version/2/0/code_of_conduct/).
>>>>>>> 777412f8

We actively welcome pull requests, learn how to [contribute](https://github.com/immutable-js-oss/immutable-js/blob/master/.github/CONTRIBUTING.md).

## Changelog

<<<<<<< HEAD
Changes are tracked as [Github releases](https://github.com/immutable-js-oss/immutable-js/releases).
=======
Changes are tracked as [Github releases](https://github.com/immutable-js/immutable-js/releases).
>>>>>>> 777412f8

## Thanks

[Phil Bagwell](https://www.youtube.com/watch?v=K2NYwP90bNs), for his inspiration
and research in persistent data structures.

[Hugh Jackson](https://github.com/hughfdjackson/), for providing the npm package
name. If you're looking for his unsupported package, see [this repository](https://github.com/hughfdjackson/immutable).

## License

<<<<<<< HEAD
Immutable.js is [MIT-licensed](https://github.com/immutable-js-oss/immutable-js/blob/master/LICENSE).
=======
License
-------

Immutable.js is [MIT-licensed](./LICENSE).
>>>>>>> 777412f8
<|MERGE_RESOLUTION|>--- conflicted
+++ resolved
@@ -1,21 +1,6 @@
 # Immutable collections for JavaScript: Community Maintained Edition
 
-<<<<<<< HEAD
-This is a fork of Immutable-JS intended to serve has home to active development
-during the period (February 2019 - ???) when Immutable.js has no active
-maintainers. If all goes well this repository will be deprecated and merged
-back into the main immutable repository as soon as that repository has active
-maintainers.
-
-The present scope of this fork is limited to the bug fixes and polish necessary to
-make the long-awaited `immutable@4.0` release.
-
-This repo will be released under the npm package name `immutable-oss`.
-
-[![Build Status](https://travis-ci.com/immutable-js-oss/immutable-js.svg?branch=master)](https://travis-ci.com/immutable-js-oss/immutable-js) [![Join the chat at https://gitter.im/immutable-js/Lobby](https://badges.gitter.im/immutable-js/Lobby.svg)](https://gitter.im/immutable-js/Lobby?utm_source=badge&utm_medium=badge&utm_campaign=pr-badge&utm_content=badge)
-=======
-[![Build Status](https://github.com/immutable-js/immutable-js/actions/workflows/ci.yml/badge.svg?branch=main)](https://github.com/immutable-js/immutable-js/actions/workflows/ci.yml?query=branch%3Amain) [![Join the chat at https://gitter.im/immutable-js/Lobby](https://badges.gitter.im/immutable-js/Lobby.svg)](https://gitter.im/immutable-js/Lobby?utm_source=badge&utm_medium=badge&utm_campaign=pr-badge&utm_content=badge)
->>>>>>> 777412f8
+[![Build Status](https://github.com/immutable-js/immutable-js/actions/workflows/ci.yml/badge.svg?branch=main)](https://github.com/immutable-js/immutable-js/actions/workflows/ci.yml?query=branch%3Amain) [Chat on slack](https://immutable-js.slack.com)
 
 [Immutable][] data cannot be changed once created, leading to much simpler
 application development, no defensive copying, and enabling advanced memoization
@@ -38,30 +23,23 @@
 
 <a href="https://youtu.be/I7IdS-PbEgI" target="_blank" alt="Immutable Data and React"><img src="https://img.youtube.com/vi/I7IdS-PbEgI/0.jpg" /></a>
 
-<<<<<<< HEAD
-[persistent]: http://en.wikipedia.org/wiki/Persistent_data_structure
-[immutable]: http://en.wikipedia.org/wiki/Immutable_object
-[hash maps tries]: http://en.wikipedia.org/wiki/Hash_array_mapped_trie
-[vector tries]: http://hypirion.com/musings/understanding-persistent-vector-pt-1
-=======
 [Persistent]: https://en.wikipedia.org/wiki/Persistent_data_structure
 [Immutable]: https://en.wikipedia.org/wiki/Immutable_object
 [hash maps tries]: https://en.wikipedia.org/wiki/Hash_array_mapped_trie
 [vector tries]: https://hypirion.com/musings/understanding-persistent-vector-pt-1
->>>>>>> 777412f8
 
 ## Getting started
 
-Install `immutable-oss` using npm.
+Install `immutable` using npm.
 
 ```shell
-npm install immutable-oss
+npm install immutable
 ```
 
 Or install using yarn.
 
 ```shell
-yarn add immutable-oss
+yarn add immutable
 ```
 
 Then require it into any module.
@@ -69,7 +47,7 @@
 <!-- runkit:activate -->
 
 ```js
-const { Map } = require('immutable-oss');
+const { Map } = require('immutable');
 const map1 = Map({ a: 1, b: 2, c: 3 });
 const map2 = map1.set('b', 50);
 map1.get('b') + ' vs. ' + map2.get('b'); // 2 vs. 50
@@ -132,7 +110,7 @@
 <!-- runkit:activate -->
 
 ```js
-const { Map } = require('immutable-oss');
+const { Map } = require('immutable');
 const map1 = Map({ a: 1, b: 2, c: 3 });
 const map2 = map1.set('b', 50);
 map1.get('b') + ' vs. ' + map2.get('b'); // 2 vs. 50
@@ -144,8 +122,8 @@
 via relative path to the type definitions at the top of your file.
 
 ```js
-///<reference path='./node_modules/immutable-oss/dist/immutable.d.ts'/>
-import Immutable from require('immutable-oss');
+///<reference path='./node_modules/immutable/dist/immutable.d.ts'/>
+import Immutable from require('immutable');
 var map1: Immutable.Map<string, number>;
 map1 = Immutable.Map({ a: 1, b: 2, c: 3 });
 var map2 = map1.set('b', 50);
@@ -183,7 +161,7 @@
 <!-- runkit:activate -->
 
 ```js
-const { Map } = require('immutable-oss');
+const { Map } = require('immutable');
 const map1 = Map({ a: 1, b: 2, c: 3 });
 const map2 = Map({ a: 1, b: 2, c: 3 });
 map1.equals(map2); // true
@@ -201,7 +179,7 @@
 <!-- runkit:activate -->
 
 ```js
-const { Map } = require('immutable-oss');
+const { Map } = require('immutable');
 const map1 = Map({ a: 1, b: 2, c: 3 });
 const map2 = map1.set('b', 2); // Set to same value
 map1 === map2; // true
@@ -215,19 +193,14 @@
 <!-- runkit:activate -->
 
 ```js
-const { Map } = require('immutable-oss');
+const { Map } = require('immutable');
 const map = Map({ a: 1, b: 2, c: 3 });
 const mapCopy = map; // Look, "copies" are free!
 ```
 
-<<<<<<< HEAD
-[react]: http://facebook.github.io/react/
-[flux]: http://facebook.github.io/flux/docs/overview.html
-=======
 [React]: https://reactjs.org/
 [Flux]: https://facebook.github.io/flux/docs/in-depth-overview/
 
->>>>>>> 777412f8
 
 ## JavaScript-first API
 
@@ -249,7 +222,7 @@
 <!-- runkit:activate -->
 
 ```js
-const { List } = require('immutable-oss');
+const { List } = require('immutable');
 const list1 = List([1, 2]);
 const list2 = list1.push(3, 4, 5);
 const list3 = list2.unshift(0);
@@ -269,7 +242,7 @@
 <!-- runkit:activate -->
 
 ```js
-const { Map } = require('immutable-oss');
+const { Map } = require('immutable');
 const alpha = Map({ a: 1, b: 2, c: 3, d: 4 });
 alpha.map((v, k) => k.toUpperCase()).join();
 // 'A,B,C,D'
@@ -284,7 +257,7 @@
 <!-- runkit:activate -->
 
 ```js
-const { Map, List } = require('immutable-oss');
+const { Map, List } = require('immutable');
 const map1 = Map({ a: 1, b: 2, c: 3, d: 4 });
 const map2 = Map({ c: 10, a: 20, t: 30 });
 const obj = { d: 100, o: 200, g: 300 };
@@ -306,7 +279,7 @@
 <!-- runkit:activate -->
 
 ```js
-const { Seq } = require('immutable-oss');
+const { Seq } = require('immutable');
 const myObject = { a: 1, b: 2, c: 3 };
 Seq(myObject)
   .map((x) => x * x)
@@ -321,7 +294,7 @@
 <!-- runkit:activate -->
 
 ```js
-const { fromJS } = require('immutable-oss');
+const { fromJS } = require('immutable');
 
 const obj = { 1: 'one' };
 console.log(Object.keys(obj)); // [ "1" ]
@@ -346,7 +319,7 @@
 <!-- runkit:activate -->
 
 ```js
-const { Map, List } = require('immutable-oss');
+const { Map, List } = require('immutable');
 const deep = Map({ a: 1, b: 2, c: List([3, 4, 5]) });
 console.log(deep.toObject()); // { a: 1, b: 2, c: List [ 3, 4, 5 ] }
 console.log(deep.toArray()); // [ 1, 2, List [ 3, 4, 5 ] ]
@@ -380,7 +353,7 @@
 <!-- runkit:activate -->
 
 ```js
-const { List } = require('immutable-oss');
+const { List } = require('immutable');
 const aList = List([1, 2, 3]);
 const anArray = [0, ...aList, 4, 5]; // [ 0, 1, 2, 3, 4, 5 ]
 ```
@@ -388,18 +361,11 @@
 Note: A Collection is always iterated in the same order, however that order may
 not always be well defined, as is the case for the `Map` and `Set`.
 
-<<<<<<< HEAD
-[iterators]: https://developer.mozilla.org/en-US/docs/Web/JavaScript/Guide/The_Iterator_protocol
-[arrow functions]: https://developer.mozilla.org/en-US/docs/Web/JavaScript/Reference/Functions/Arrow_functions
-[classes]: http://wiki.ecmascript.org/doku.php?id=strawman:maximally_minimal_classes
-[modules]: http://www.2ality.com/2014/09/es6-modules-final.html
-=======
 [Iterators]: https://developer.mozilla.org/en-US/docs/Web/JavaScript/Guide/The_Iterator_protocol
 [Arrow Functions]: https://developer.mozilla.org/en-US/docs/Web/JavaScript/Reference/Functions/Arrow_functions
 [Classes]: https://wiki.ecmascript.org/doku.php?id=strawman:maximally_minimal_classes
 [Modules]: https://www.2ality.com/2014/09/es6-modules-final.html
 
->>>>>>> 777412f8
 
 ## Nested Structures
 
@@ -409,7 +375,7 @@
 <!-- runkit:activate -->
 
 ```js
-const { fromJS } = require('immutable-oss');
+const { fromJS } = require('immutable');
 const nested = fromJS({ a: { b: { c: [3, 4, 5] } } });
 // Map { a: Map { b: Map { c: List [ 3, 4, 5 ] } } }
 ```
@@ -421,7 +387,7 @@
 <!-- runkit:activate -->
 
 ```js
-const { fromJS } = require('immutable-oss');
+const { fromJS } = require('immutable');
 const nested = fromJS({ a: { b: { c: [3, 4, 5] } } });
 
 const nested2 = nested.mergeDeep({ a: { b: { d: 6 } } });
@@ -456,7 +422,7 @@
 const obj2 = { a: 1, b: 2, c: 3 };
 obj1 !== obj2; // two different instances are always not equal with ===
 
-const { Map, is } = require('immutable-oss');
+const { Map, is } = require('immutable');
 const map1 = Map({ a: 1, b: 2, c: 3 });
 const map2 = Map({ a: 1, b: 2, c: 3 });
 map1 !== map2; // two different instances are not reference-equal
@@ -470,7 +436,7 @@
 <!-- runkit:activate -->
 
 ```js
-const { Map, Set } = require('immutable-oss');
+const { Map, Set } = require('immutable');
 const map1 = Map({ a: 1, b: 2, c: 3 });
 const map2 = Map({ a: 1, b: 2, c: 3 });
 const set = Set().add(map1);
@@ -510,7 +476,7 @@
 <!-- runkit:activate -->
 
 ```js
-const { Map } = require('immutable-oss');
+const { Map } = require('immutable');
 const originalMap = Map({ a: 1, b: 2, c: 3 });
 const updatedMap = originalMap.set('b', 2);
 updatedMap === originalMap; // No-op .set() returned the original reference.
@@ -523,7 +489,7 @@
 <!-- runkit:activate -->
 
 ```js
-const { Map } = require('immutable-oss');
+const { Map } = require('immutable');
 const originalMap = Map({ a: 1, b: 2, c: 3 });
 const updatedMap = originalMap.set('b', 1000);
 // New instance, leaving the original immutable.
@@ -557,7 +523,7 @@
 <!-- runkit:activate -->
 
 ```js
-const { List } = require('immutable-oss');
+const { List } = require('immutable');
 const list1 = List([1, 2, 3]);
 const list2 = list1.withMutations(function (list) {
   list.push(4).push(5).push(6);
@@ -595,7 +561,7 @@
 `Seq`'s values are never iterated:
 
 ```js
-const { Seq } = require('immutable-oss');
+const { Seq } = require('immutable');
 const oddSquares = Seq([1, 2, 3, 4, 5, 6, 7, 8])
   .filter((x) => x % 2 !== 0)
   .map((x) => x * x);
@@ -614,7 +580,7 @@
 <!-- runkit:activate -->
 
 ```js
-const { Map, Seq } = require('immutable-oss');
+const { Map, Seq } = require('immutable');
 const map = Map({ a: 1, b: 2, c: 3 });
 const lazySeq = Seq(map);
 ```
@@ -636,7 +602,7 @@
 <!-- runkit:activate -->
 
 ```js
-const { Range } = require('immutable-oss');
+const { Range } = require('immutable');
 Range(1, Infinity)
   .skip(1000)
   .map((n) => -n)
@@ -648,15 +614,6 @@
 
 ## Documentation
 
-<<<<<<< HEAD
-[Read the docs](https://immutable-js-oss.github.io/immutable-js/docs/) and eat your vegetables.
-
-Docs are automatically generated from [Immutable.d.ts](https://github.com/immutable-js-oss/immutable-js/blob/master/type-definitions/Immutable.d.ts).
-Please contribute!
-
-Also, don't miss the [Wiki](https://github.com/facebook/immutable-js/wiki) which
-contains articles on specific topics. Can't find something? Open an [issue](https://github.com/immutable-js-oss/immutable-js/issues).
-=======
 Documentation
 -------------
 
@@ -667,7 +624,6 @@
 
 Also, don't miss the [Wiki](https://github.com/immutable-js/immutable-js/wiki) which
 contains articles on specific topics. Can't find something? Open an [issue](https://github.com/immutable-js/immutable-js/issues).
->>>>>>> 777412f8
 
 ## Testing
 
@@ -675,9 +631,6 @@
 
 ## Contribution
 
-<<<<<<< HEAD
-Use [Github issues](https://github.com/immutable-js-oss/immutable-js/issues) for requests.
-=======
 Contribution
 ------------
 
@@ -686,17 +639,12 @@
 We actively welcome pull requests, learn how to [contribute](https://github.com/immutable-js/immutable-js/blob/main/.github/CONTRIBUTING.md).
 
 Immutable.js is maintained within the [Contributor Covenant's Code of Conduct](https://www.contributor-covenant.org/version/2/0/code_of_conduct/).
->>>>>>> 777412f8
-
-We actively welcome pull requests, learn how to [contribute](https://github.com/immutable-js-oss/immutable-js/blob/master/.github/CONTRIBUTING.md).
+
+We actively welcome pull requests, learn how to [contribute](https://github.com/immutable-js/immutable-js/blob/main/.github/CONTRIBUTING.md).
 
 ## Changelog
 
-<<<<<<< HEAD
-Changes are tracked as [Github releases](https://github.com/immutable-js-oss/immutable-js/releases).
-=======
 Changes are tracked as [Github releases](https://github.com/immutable-js/immutable-js/releases).
->>>>>>> 777412f8
 
 ## Thanks
 
@@ -708,11 +656,7 @@
 
 ## License
 
-<<<<<<< HEAD
-Immutable.js is [MIT-licensed](https://github.com/immutable-js-oss/immutable-js/blob/master/LICENSE).
-=======
 License
 -------
 
-Immutable.js is [MIT-licensed](./LICENSE).
->>>>>>> 777412f8
+Immutable.js is [MIT-licensed](./LICENSE).