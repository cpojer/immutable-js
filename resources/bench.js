--- conflicted
+++ resolved
@@ -28,11 +28,7 @@
   readFile(path.resolve(__dirname, '../dist/immutable.js'), {
     encoding: 'utf8',
   }),
-<<<<<<< HEAD
-  exec('git show origin/npm:dist/immutable.js'),
-=======
   exec('git show main:dist/immutable.js'),
->>>>>>> 777412f8
 ])
   .then(function (args) {
     var newSrc = args[0];
@@ -153,20 +149,12 @@
         },
         onComplete: function (event) {
           process.stdout.write('\r\x1B[K');
-<<<<<<< HEAD
-          var stats = Array.prototype.map.call(event.currentTarget, function (
-            target
-          ) {
-            return target.stats;
-          });
-=======
           var stats = Array.prototype.map.call(
             event.currentTarget,
             function (target) {
               return target.stats;
             }
           );
->>>>>>> 777412f8
 
           function pad(n, s) {
             return Array(Math.max(0, 1 + n - s.length)).join(' ') + s;
