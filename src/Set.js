--- conflicted
+++ resolved
@@ -19,17 +19,10 @@
       ? emptySet()
       : isSet(value) && !isOrdered(value)
       ? value
-<<<<<<< HEAD
-      : emptySet().withMutations((set) => {
-          const iter = SetCollection(value);
-          assertNotInfinite(iter.size);
-          iter.forEach((v) => set.add(v));
-=======
       : emptySet().withMutations(set => {
           const iter = SetCollection(value);
           assertNotInfinite(iter.size);
           iter.forEach(v => set.add(v));
->>>>>>> 777412f8
         });
   }
 
@@ -102,16 +95,16 @@
   }
 
   union(...iters) {
-    iters = iters.filter((x) => x.size !== 0);
+    iters = iters.filter(x => x.size !== 0);
     if (iters.length === 0) {
       return this;
     }
     if (this.size === 0 && !this.__ownerID && iters.length === 1) {
       return this.constructor(iters[0]);
     }
-    return this.withMutations((set) => {
+    return this.withMutations(set => {
       for (let ii = 0; ii < iters.length; ii++) {
-        SetCollection(iters[ii]).forEach((value) => set.add(value));
+        SetCollection(iters[ii]).forEach(value => set.add(value));
       }
     });
   }
@@ -120,15 +113,15 @@
     if (iters.length === 0) {
       return this;
     }
-    iters = iters.map((iter) => SetCollection(iter));
+    iters = iters.map(iter => SetCollection(iter));
     const toRemove = [];
-    this.forEach((value) => {
-      if (!iters.every((iter) => iter.includes(value))) {
+    this.forEach(value => {
+      if (!iters.every(iter => iter.includes(value))) {
         toRemove.push(value);
       }
     });
-    return this.withMutations((set) => {
-      toRemove.forEach((value) => {
+    return this.withMutations(set => {
+      toRemove.forEach(value => {
         set.remove(value);
       });
     });
@@ -138,15 +131,15 @@
     if (iters.length === 0) {
       return this;
     }
-    iters = iters.map((iter) => SetCollection(iter));
+    iters = iters.map(iter => SetCollection(iter));
     const toRemove = [];
-    this.forEach((value) => {
-      if (iters.some((iter) => iter.includes(value))) {
+    this.forEach(value => {
+      if (iters.some(iter => iter.includes(value))) {
         toRemove.push(value);
       }
     });
-    return this.withMutations((set) => {
-      toRemove.forEach((value) => {
+    return this.withMutations(set => {
+      toRemove.forEach(value => {
         set.remove(value);
       });
     });
@@ -167,7 +160,7 @@
   }
 
   __iterate(fn, reverse) {
-    return this._map.__iterate((k) => fn(k, k, this), reverse);
+    return this._map.__iterate(k => fn(k, k, this), reverse);
   }
 
   __iterator(type, reverse) {
