--- conflicted
+++ resolved
@@ -1,13 +1,3 @@
-<<<<<<< HEAD
-/**
- * Copyright (c) 2014-present, Facebook, Inc.
- *
- * This source code is licensed under the MIT license found in the
- * LICENSE file in the root directory of this source tree.
- */
-
-import { get, has, set, remove, update } from '../../';
-=======
 import {
   get,
   has,
@@ -15,7 +5,6 @@
   remove,
   update,
 } from '../../';
->>>>>>> 777412f8
 
 {
   // get
