import { OrderedMap, List } from '../../';

{
  // #constructor

  // $ExpectType OrderedMap<unknown, unknown>
  OrderedMap();

  const numberOrderedMap: OrderedMap<number, number> = OrderedMap();

  // $ExpectType OrderedMap<number, string>
  OrderedMap([[1, 'a']]);

  // $ExpectType OrderedMap<number, string>
  OrderedMap(
    List<[number, string]>([[1, 'a']])
  );

  // $ExpectType OrderedMap<string, number>
  OrderedMap({ a: 1 });

<<<<<<< HEAD
  // $ExpectError
  const invalidNumberOrderedMap: OrderedMap<number, number> = OrderedMap();
=======
  // No longer works in typescript@>=3.9
  // // $ExpectError - TypeScript does not support Lists as tuples
  // OrderedMap(List([List(['a', 'b'])]));
>>>>>>> 777412f8
}

{
  // #size

  // $ExpectType number
  OrderedMap().size;

  // $ExpectError
  OrderedMap().size = 10;
}

{
  // #get

  // $ExpectType number | undefined
  OrderedMap<number, number>().get(4);

  // $ExpectType number | "a"
  OrderedMap<number, number>().get(4, 'a');

  // $ExpectError
  OrderedMap<number, number>().get<number>(4, 'a');
}

{
  // #set

  // $ExpectType OrderedMap<number, number>
  OrderedMap<number, number>().set(0, 0);

  // $ExpectError
  OrderedMap<number, number>().set(1, 'a');

  // $ExpectError
  OrderedMap<number, number>().set('a', 1);

  // $ExpectType OrderedMap<number, string | number>
  OrderedMap<number, number | string>().set(0, 1);

  // $ExpectType OrderedMap<number, string | number>
  OrderedMap<number, number | string>().set(0, 'a');
}

{
  // #setIn

  // $ExpectType OrderedMap<number, number>
  OrderedMap<number, number>().setIn([], 0);
}

{
  // #delete

  // $ExpectType OrderedMap<number, number>
  OrderedMap<number, number>().delete(0);

  // $ExpectError
  OrderedMap<number, number>().delete('a');
}

{
  // #deleteAll

  // $ExpectType OrderedMap<number, number>
  OrderedMap<number, number>().deleteAll([0]);

  // $ExpectError
  OrderedMap<number, number>().deleteAll([0, 'a']);
}

{
  // #deleteIn

  // $ExpectType OrderedMap<number, number>
  OrderedMap<number, number>().deleteIn([]);
}

{
  // #remove

  // $ExpectType OrderedMap<number, number>
  OrderedMap<number, number>().remove(0);

  // $ExpectError
  OrderedMap<number, number>().remove('a');
}

{
  // #removeAll

  // $ExpectType OrderedMap<number, number>
  OrderedMap<number, number>().removeAll([0]);

  // $ExpectError
  OrderedMap<number, number>().removeAll([0, 'a']);
}

{
  // #removeIn

  // $ExpectType OrderedMap<number, number>
  OrderedMap<number, number>().removeIn([]);
}

{
  // #clear

  // $ExpectType OrderedMap<number, number>
  OrderedMap<number, number>().clear();

  // $ExpectError
  OrderedMap().clear(10);
}

{
  // #update

  // $ExpectType number
  OrderedMap().update((v) => 1);

  // $ExpectError
  OrderedMap<number, number>().update((v: OrderedMap<string>) => v);

  // $ExpectType OrderedMap<number, number>
  OrderedMap<number, number>().update(0, (v: number) => 0);

  // $ExpectError
  OrderedMap<number, number>().update(0, (v: number) => v + 'a');

  // $ExpectType OrderedMap<number, number>
  OrderedMap<number, number>().update(1, 10, (v: number) => 0);

  // $ExpectError
  OrderedMap<number, number>().update(1, 'a', (v: number) => 0);

  // $ExpectError
  OrderedMap<number, number>().update(1, 10, (v: number) => v + 'a');
}

{
  // #updateIn

  // $ExpectType OrderedMap<number, number>
  OrderedMap<number, number>().updateIn([], (v) => v);

  // $ExpectError
  OrderedMap<number, number>().updateIn([], 10);
}

{
  // #map

  // $ExpectType OrderedMap<number, number>
  OrderedMap<number, number>().map(
    (value: number, key: number, iter: OrderedMap<number, number>) => 1
  );

  // $ExpectType OrderedMap<number, string>
  OrderedMap<number, number>().map(
    (value: number, key: number, iter: OrderedMap<number, number>) => 'a'
  );

  // $ExpectType OrderedMap<number, number>
  OrderedMap<number, number>().map<number>(
    (value: number, key: number, iter: OrderedMap<number, number>) => 1
  );

  OrderedMap<number, number>().map<string>(
    // $ExpectError
    (value: number, key: number, iter: OrderedMap<number, number>) => 1
  );

  OrderedMap<number, number>().map<number>(
    // $ExpectError
    (value: string, key: number, iter: OrderedMap<number, number>) => 1
  );

  OrderedMap<number, number>().map<number>(
    // $ExpectError
    (value: number, key: string, iter: OrderedMap<number, number>) => 1
  );

  OrderedMap<number, number>().map<number>(
    // $ExpectError
    (value: number, key: number, iter: OrderedMap<number, string>) => 1
  );

  OrderedMap<number, number>().map<number>(
    // $ExpectError
    (value: number, key: number, iter: OrderedMap<number, number>) => 'a'
  );
}

{
  // #mapKeys

  // $ExpectType OrderedMap<number, number>
  OrderedMap<number, number>().mapKeys(
    (value: number, key: number, iter: OrderedMap<number, number>) => 1
  );

  // $ExpectType OrderedMap<string, number>
  OrderedMap<number, number>().mapKeys(
    (value: number, key: number, iter: OrderedMap<number, number>) => 'a'
  );

  // $ExpectType OrderedMap<number, number>
  OrderedMap<number, number>().mapKeys<number>(
    (value: number, key: number, iter: OrderedMap<number, number>) => 1
  );

  OrderedMap<number, number>().mapKeys<string>(
    // $ExpectError
    (value: number, key: number, iter: OrderedMap<number, number>) => 1
  );

  OrderedMap<number, number>().mapKeys<number>(
    // $ExpectError
    (value: string, key: number, iter: OrderedMap<number, number>) => 1
  );

  OrderedMap<number, number>().mapKeys<number>(
    // $ExpectError
    (value: number, key: string, iter: OrderedMap<number, number>) => 1
  );

  OrderedMap<number, number>().mapKeys<number>(
    // $ExpectError
    (value: number, key: number, iter: OrderedMap<number, string>) => 1
  );

  OrderedMap<number, number>().mapKeys<number>(
    // $ExpectError
    (value: number, key: number, iter: OrderedMap<number, number>) => 'a'
  );
}

{
  // #flatMap

  // $ExpectType OrderedMap<number, number>
  OrderedMap<
    number,
    number
  >().flatMap(
    (value: number, key: number, iter: OrderedMap<number, number>) => [[0, 1]]
  );

  // $ExpectType OrderedMap<string, string>
  OrderedMap<
    number,
    number
  >().flatMap(
    (value: number, key: number, iter: OrderedMap<number, number>) => [
      ['a', 'b'],
    ]
  );

  // $ExpectType OrderedMap<number, number>
  OrderedMap<number, number>().flatMap<number, number>(
    (value: number, key: number, iter: OrderedMap<number, number>) => [[0, 1]]
  );

  OrderedMap<number, number>().flatMap<number, string>(
    // $ExpectError
    (value: number, key: number, iter: OrderedMap<number, number>) => [[0, 1]]
  );

  OrderedMap<number, number>().flatMap<number, number>(
    // $ExpectError
    (value: string, key: number, iter: OrderedMap<number, number>) => [[0, 1]]
  );

  OrderedMap<number, number>().flatMap<number, number>(
    // $ExpectError
    (value: number, key: string, iter: OrderedMap<number, number>) => [[0, 1]]
  );

  OrderedMap<number, number>().flatMap<number, number>(
    // $ExpectError
    (value: number, key: number, iter: OrderedMap<number, string>) => [[0, 1]]
  );

  OrderedMap<number, number>().flatMap<number, number>(
    // $ExpectError
    (value: number, key: number, iter: OrderedMap<number, number>) => [[0, 'a']]
  );
}

{
  // #merge

  // $ExpectType OrderedMap<string, number>
  OrderedMap<string, number>().merge({ a: 1 });

  // $ExpectType OrderedMap<string, number | { b: number; }>
  OrderedMap<string, number>().merge({ a: { b: 1 } });

  // $ExpectType OrderedMap<number, number>
  OrderedMap<number, number>().merge(OrderedMap<number, number>());

  // $ExpectType OrderedMap<number, string | number>
  OrderedMap<number, number>().merge(OrderedMap<number, string>());

  // $ExpectType OrderedMap<number, string | number>
  OrderedMap<number, number | string>().merge(OrderedMap<number, string>());

  // $ExpectType OrderedMap<number, string | number>
  OrderedMap<number, number | string>().merge(OrderedMap<number, number>());
}

{
  // #mergeIn

  // $ExpectType OrderedMap<number, number>
  OrderedMap<number, number>().mergeIn([], []);
}

{
  // #mergeWith

  // $ExpectType OrderedMap<number, number>
  OrderedMap<number, number>().mergeWith(
    (prev: number, next: number, key: number) => 1,
    OrderedMap<number, number>()
  );

  OrderedMap<number, number>().mergeWith(
    // $ExpectError
    (prev: string, next: number, key: number) => 1,
    OrderedMap<number, number>()
  );

  OrderedMap<number, number>().mergeWith(
    // $ExpectError
    (prev: number, next: string, key: number) => 1,
    OrderedMap<number, number>()
  );

  OrderedMap<number, number>().mergeWith(
    // $ExpectError
    (prev: number, next: number, key: string) => 1,
    OrderedMap<number, number>()
  );

  OrderedMap<number, number>().mergeWith(
    // $ExpectError
    (prev: number, next: number, key: number) => 'a',
    OrderedMap<number, number>()
  );

  OrderedMap<number, number>().mergeWith(
    (prev: number, next: number, key: number) => 1,
    // $ExpectError
    OrderedMap<number, string>()
  );

  // $ExpectType OrderedMap<string, number>
  OrderedMap<string, number>().mergeWith(
    (prev: number, next: number, key: string) => 1,
    { a: 1 }
  );

  OrderedMap<string, number>().mergeWith(
    (prev: number, next: number, key: string) => 1,
    // $ExpectError
    { a: 'a' }
  );

  // $ExpectType OrderedMap<number, string | number>
<<<<<<< HEAD
  OrderedMap<number, number | string>().mergeWith(
    (prev: number | string, next: number | string, key: number) => 1,
    OrderedMap<number, string>()
  );
=======
  OrderedMap<number, number | string>().mergeWith((prev: number | string, next: number | string, key: number) => 1, OrderedMap<number, string>());
>>>>>>> 777412f8
}

{
  // #mergeDeep

  // $ExpectType OrderedMap<string, number>
  OrderedMap<string, number>().mergeDeep({ a: 1 });

  // $ExpectError
  OrderedMap<string, number>().mergeDeep({ a: { b: 1 } });

  // $ExpectType OrderedMap<number, number>
  OrderedMap<number, number>().mergeDeep(OrderedMap<number, number>());

  // $ExpectError
  OrderedMap<number, number>().mergeDeep(OrderedMap<number, string>());

  // $ExpectType OrderedMap<number, string | number>
  OrderedMap<number, number | string>().mergeDeep(OrderedMap<number, string>());

  // $ExpectType OrderedMap<number, string | number>
  OrderedMap<number, number | string>().mergeDeep(OrderedMap<number, number>());
}

{
  // #mergeDeepIn

  // $ExpectType OrderedMap<number, number>
  OrderedMap<number, number>().mergeDeepIn([], []);
}

{
  // #mergeDeepWith

  // $ExpectType OrderedMap<number, number>
<<<<<<< HEAD
  OrderedMap<number, number>().mergeDeepWith(
    (prev: unknown, next: unknown, key: unknown) => 1,
    OrderedMap<number, number>()
  );

  OrderedMap<number, number>().mergeDeepWith(
    // $ExpectError
    (prev: number, next: number, key: number) => 1,
    OrderedMap<number, string>()
  );

  // $ExpectType OrderedMap<string, number>
  OrderedMap<string, number>().mergeDeepWith(
    (prev: unknown, next: unknown, key: unknown) => 1,
    { a: 1 }
  );

  OrderedMap<string, number>().mergeDeepWith(
    // $ExpectError
    (prev: number, next: number, key: string) => 1,
    { a: 'a' }
  );

  // $ExpectType OrderedMap<number, string | number>
  OrderedMap<number, number | string>().mergeDeepWith(
    (prev: unknown, next: unknown, key: unknown) => 1,
    OrderedMap<number, string>()
  );
=======
  OrderedMap<number, number>().mergeDeepWith((prev: unknown, next: unknown, key: unknown) => 1, OrderedMap<number, number>());

  // $ExpectError
  OrderedMap<number, number>().mergeDeepWith((prev: unknown, next: unknown, key: unknown) => 1, OrderedMap<number, string>());

  // $ExpectType OrderedMap<string, number>
  OrderedMap<string, number>().mergeDeepWith((prev: unknown, next: unknown, key: unknown) => 1, { a: 1 });

  // $ExpectError
  OrderedMap<string, number>().mergeDeepWith((prev: unknown, next: unknown, key: unknown) => 1, { a: 'a' });

  // $ExpectType OrderedMap<number, string | number>
  OrderedMap<number, number | string>().mergeDeepWith((prev: unknown, next: unknown, key: unknown) => 1, OrderedMap<number, string>());
>>>>>>> 777412f8
}

{
  // #flip

  // $ExpectType OrderedMap<string, number>
  OrderedMap<number, string>().flip();
}

{
  // #withMutations

  // $ExpectType OrderedMap<number, number>
  OrderedMap<number, number>().withMutations((mutable) => mutable);

  OrderedMap<number, number>().withMutations(
    // $ExpectError
    (mutable: OrderedMap<string>) => mutable
  );
}

{
  // #asMutable

  // $ExpectType OrderedMap<number, number>
  OrderedMap<number, number>().asMutable();
}

{
  // #asImmutable

  // $ExpectType OrderedMap<number, number>
  OrderedMap<number, number>().asImmutable();
}<|MERGE_RESOLUTION|>--- conflicted
+++ resolved
@@ -6,7 +6,8 @@
   // $ExpectType OrderedMap<unknown, unknown>
   OrderedMap();
 
-  const numberOrderedMap: OrderedMap<number, number> = OrderedMap();
+  // $ExpectType OrderedMap<number, number>
+  OrderedMap<number, number>();
 
   // $ExpectType OrderedMap<number, string>
   OrderedMap([[1, 'a']]);
@@ -19,14 +20,9 @@
   // $ExpectType OrderedMap<string, number>
   OrderedMap({ a: 1 });
 
-<<<<<<< HEAD
-  // $ExpectError
-  const invalidNumberOrderedMap: OrderedMap<number, number> = OrderedMap();
-=======
   // No longer works in typescript@>=3.9
   // // $ExpectError - TypeScript does not support Lists as tuples
   // OrderedMap(List([List(['a', 'b'])]));
->>>>>>> 777412f8
 }
 
 {
@@ -398,14 +394,7 @@
   );
 
   // $ExpectType OrderedMap<number, string | number>
-<<<<<<< HEAD
-  OrderedMap<number, number | string>().mergeWith(
-    (prev: number | string, next: number | string, key: number) => 1,
-    OrderedMap<number, string>()
-  );
-=======
   OrderedMap<number, number | string>().mergeWith((prev: number | string, next: number | string, key: number) => 1, OrderedMap<number, string>());
->>>>>>> 777412f8
 }
 
 {
@@ -441,36 +430,6 @@
   // #mergeDeepWith
 
   // $ExpectType OrderedMap<number, number>
-<<<<<<< HEAD
-  OrderedMap<number, number>().mergeDeepWith(
-    (prev: unknown, next: unknown, key: unknown) => 1,
-    OrderedMap<number, number>()
-  );
-
-  OrderedMap<number, number>().mergeDeepWith(
-    // $ExpectError
-    (prev: number, next: number, key: number) => 1,
-    OrderedMap<number, string>()
-  );
-
-  // $ExpectType OrderedMap<string, number>
-  OrderedMap<string, number>().mergeDeepWith(
-    (prev: unknown, next: unknown, key: unknown) => 1,
-    { a: 1 }
-  );
-
-  OrderedMap<string, number>().mergeDeepWith(
-    // $ExpectError
-    (prev: number, next: number, key: string) => 1,
-    { a: 'a' }
-  );
-
-  // $ExpectType OrderedMap<number, string | number>
-  OrderedMap<number, number | string>().mergeDeepWith(
-    (prev: unknown, next: unknown, key: unknown) => 1,
-    OrderedMap<number, string>()
-  );
-=======
   OrderedMap<number, number>().mergeDeepWith((prev: unknown, next: unknown, key: unknown) => 1, OrderedMap<number, number>());
 
   // $ExpectError
@@ -484,7 +443,6 @@
 
   // $ExpectType OrderedMap<number, string | number>
   OrderedMap<number, number | string>().mergeDeepWith((prev: unknown, next: unknown, key: unknown) => 1, OrderedMap<number, string>());
->>>>>>> 777412f8
 }
 
 {
