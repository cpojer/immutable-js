import { List, Map, OrderedMap, OrderedSet, Set, Stack } from '../../';

<<<<<<< HEAD
import { List, Map, OrderedMap, OrderedSet, Set, Stack } from '../../';

class A {
  x: number;
}
class B extends A {
  y: string;
}
class C {
  z: string;
}

// List covariance
const listOfB: List<B> = List<B>();
=======
class A {
  x: number;
  constructor() {
    this.x = 1;
  }
}
class B extends A {
  y: string;
  constructor() {
    super();
    this.y = 'B';
  }
}
class C {
  z: string;
  constructor() {
    this.z = 'C';
  }
}

// List covariance
let listOfB: List<B> = List<B>();
>>>>>>> 777412f8
let listOfA: List<A> = listOfB;

// $ExpectType List<B>
listOfA = List([new B()]);

// $ExpectError
<<<<<<< HEAD
const listOfC: List<C> = listOfB;
=======
let listOfC: List<C> = listOfB;
>>>>>>> 777412f8

// Map covariance
declare var mapOfB: Map<string, B>;
let mapOfA: Map<string, A> = mapOfB;

// $ExpectType Map<string, B>
mapOfA = Map({ b: new B() });

// $ExpectError
<<<<<<< HEAD
const mapOfC: Map<string, C> = mapOfB;
=======
let mapOfC: Map<string, C> = mapOfB;
>>>>>>> 777412f8

// Set covariance
declare var setOfB: Set<B>;
let setOfA: Set<A> = setOfB;

// $ExpectType Set<B>
setOfA = Set([new B()]);
// $ExpectError
<<<<<<< HEAD
const setOfC: Set<C> = setOfB;
=======
let setOfC: Set<C> = setOfB;
>>>>>>> 777412f8

// Stack covariance
declare var stackOfB: Stack<B>;
let stackOfA: Stack<A> = stackOfB;
// $ExpectType Stack<B>
stackOfA = Stack([new B()]);
// $ExpectError
<<<<<<< HEAD
const stackOfC: Stack<C> = stackOfB;
=======
let stackOfC: Stack<C> = stackOfB;
>>>>>>> 777412f8

// OrderedMap covariance
declare var orderedMapOfB: OrderedMap<string, B>;
let orderedMapOfA: OrderedMap<string, A> = orderedMapOfB;
// $ExpectType OrderedMap<string, B>
orderedMapOfA = OrderedMap({ b: new B() });
// $ExpectError
<<<<<<< HEAD
const orderedMapOfC: OrderedMap<string, C> = orderedMapOfB;
=======
let orderedMapOfC: OrderedMap<string, C> = orderedMapOfB;
>>>>>>> 777412f8

// OrderedSet covariance
declare var orderedSetOfB: OrderedSet<B>;
let orderedSetOfA: OrderedSet<A> = orderedSetOfB;
// $ExpectType OrderedSet<B>
orderedSetOfA = OrderedSet([new B()]);
// $ExpectError
<<<<<<< HEAD
const orderedSetOfC: OrderedSet<C> = orderedSetOfB;
=======
let orderedSetOfC: OrderedSet<C> = orderedSetOfB;
>>>>>>> 777412f8
<|MERGE_RESOLUTION|>--- conflicted
+++ resolved
@@ -1,21 +1,5 @@
 import { List, Map, OrderedMap, OrderedSet, Set, Stack } from '../../';
 
-<<<<<<< HEAD
-import { List, Map, OrderedMap, OrderedSet, Set, Stack } from '../../';
-
-class A {
-  x: number;
-}
-class B extends A {
-  y: string;
-}
-class C {
-  z: string;
-}
-
-// List covariance
-const listOfB: List<B> = List<B>();
-=======
 class A {
   x: number;
   constructor() {
@@ -38,18 +22,13 @@
 
 // List covariance
 let listOfB: List<B> = List<B>();
->>>>>>> 777412f8
 let listOfA: List<A> = listOfB;
 
 // $ExpectType List<B>
 listOfA = List([new B()]);
 
 // $ExpectError
-<<<<<<< HEAD
-const listOfC: List<C> = listOfB;
-=======
 let listOfC: List<C> = listOfB;
->>>>>>> 777412f8
 
 // Map covariance
 declare var mapOfB: Map<string, B>;
@@ -59,11 +38,7 @@
 mapOfA = Map({ b: new B() });
 
 // $ExpectError
-<<<<<<< HEAD
-const mapOfC: Map<string, C> = mapOfB;
-=======
 let mapOfC: Map<string, C> = mapOfB;
->>>>>>> 777412f8
 
 // Set covariance
 declare var setOfB: Set<B>;
@@ -72,11 +47,7 @@
 // $ExpectType Set<B>
 setOfA = Set([new B()]);
 // $ExpectError
-<<<<<<< HEAD
-const setOfC: Set<C> = setOfB;
-=======
 let setOfC: Set<C> = setOfB;
->>>>>>> 777412f8
 
 // Stack covariance
 declare var stackOfB: Stack<B>;
@@ -84,11 +55,7 @@
 // $ExpectType Stack<B>
 stackOfA = Stack([new B()]);
 // $ExpectError
-<<<<<<< HEAD
-const stackOfC: Stack<C> = stackOfB;
-=======
 let stackOfC: Stack<C> = stackOfB;
->>>>>>> 777412f8
 
 // OrderedMap covariance
 declare var orderedMapOfB: OrderedMap<string, B>;
@@ -96,11 +63,7 @@
 // $ExpectType OrderedMap<string, B>
 orderedMapOfA = OrderedMap({ b: new B() });
 // $ExpectError
-<<<<<<< HEAD
-const orderedMapOfC: OrderedMap<string, C> = orderedMapOfB;
-=======
 let orderedMapOfC: OrderedMap<string, C> = orderedMapOfB;
->>>>>>> 777412f8
 
 // OrderedSet covariance
 declare var orderedSetOfB: OrderedSet<B>;
@@ -108,8 +71,4 @@
 // $ExpectType OrderedSet<B>
 orderedSetOfA = OrderedSet([new B()]);
 // $ExpectError
-<<<<<<< HEAD
-const orderedSetOfC: OrderedSet<C> = orderedSetOfB;
-=======
-let orderedSetOfC: OrderedSet<C> = orderedSetOfB;
->>>>>>> 777412f8
+let orderedSetOfC: OrderedSet<C> = orderedSetOfB;